--- conflicted
+++ resolved
@@ -48,13 +48,8 @@
 install_requires = [
     "marshmallow>2.13.0,<=2.20.1",
     "pyOpenSSL==17.5.0",
-<<<<<<< HEAD
     "reana-commons[kubernetes]>=0.8.0a9,<0.9.0",
     "reana-db>=0.8.0a11,<0.9.0",
-=======
-    "reana-commons[kubernetes]>=0.7.2,<0.8.0",
-    "reana-db>=0.7.1,<0.8.0",
->>>>>>> 8c3feb7b
     "requests==2.20.0",
     "rfc3987==1.3.7",
     "strict-rfc3339==0.7",
